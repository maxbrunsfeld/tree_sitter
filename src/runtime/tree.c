--- conflicted
+++ resolved
@@ -52,6 +52,7 @@
       child->context.parent = self;
       child->context.index = i;
       child->context.offset = offset;
+      child->context.offset_point = ts_tree_offset_point(self);
       ts_tree_assign_parents(child);
     }
     offset = ts_length_add(offset, ts_tree_total_size(child));
@@ -66,13 +67,6 @@
   for (size_t i = 0; i < child_count; i++) {
     TSTree *child = children[i];
     ts_tree_retain(child);
-<<<<<<< HEAD
-    child->context.parent = self;
-    child->context.index = i;
-    child->context.offset = ts_tree_total_size(self);
-		child->context.offset_point = ts_tree_offset_point(self);
-=======
->>>>>>> ce27c2ee
 
     if (i == 0) {
       self->padding = child->padding;
